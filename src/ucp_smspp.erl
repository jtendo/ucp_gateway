--- conflicted
+++ resolved
@@ -107,30 +107,6 @@
 
     <<SPIA, SPIB>> = CProf#card_profile.spi,
     ConstPart = <<SPIA:8, SPIB:8, KIC/binary, KID/binary, TAR/binary>>,
-<<<<<<< HEAD
-    SizeOfDataToCrypt = size(Data) + size_CNTR(SPIA) + size_PCNTR(SPIA) + size_RC_CC_DS(SPIA),
-    PCNTR = (8-(SizeOfDataToCrypt rem 8)),
-
-    CHL = size(ConstPart) + size_CNTR(SPIA) + size_PCNTR(SPIA) + size_RC_CC_DS(SPIA),
-    CPL = size(ConstPart) + SizeOfDataToCrypt + PCNTR + 1 , %%  1 goes for CHL TODO, check if CHi is needed, 03.48 Table 7 Null Field?!?
-
-    ToCC_nopadding = <<CPL:16, CHL:8, ConstPart/binary, CNTR/binary, PCNTR:8, Data/binary, 0:(PCNTR*8)>>,
-    ToCC = ucp_utils:pad_to(8, ToCC_nopadding),
-
-    RC_CC_DS = calculate_cc(
-                 CProf#card_profile.kid_key1,
-                 CProf#card_profile.kid_key2,
-                 ToCC),
-
-    ToCrypt = <<CNTR/binary, PCNTR:8, RC_CC_DS/binary, Data/binary>>,
-
-    SecureData = des3_encrypt_data(
-                   CProf#card_profile.kic_key1,
-                   CProf#card_profile.kic_key2,
-                   ToCrypt),
-
-    case size(SecureData) =< ?SINGLE_CHUNK_SIZE of
-=======
     ?SYS_DEBUG("SPIA ~p~n", [SPIA]),
     case SPIA band ?SPI_ENCRYPTION of
         0->
@@ -156,7 +132,7 @@
             CHL = size(ConstPart) + size_CNTR(SPIA) + size_PCNTR(SPIA) + size_RC_CC_DS(SPIA),
             CPL = size(ConstPart) + SizeOfDataToCrypt + PCNTR + 1 , %%  1 goes for CHL TODO, check if CHi is needed, 03.48 Table 7 Null Field?!?
 
-            ToCC_nopadding = <<CPL:16, CHL:8, ConstPart/binary, CNTR/binary, PCNTR:8, Data/binary>>,
+            ToCC_nopadding = <<CPL:16, CHL:8, ConstPart/binary, CNTR/binary, PCNTR:8, Data/binary, 0:(PCNTR*8)>>,
             ToCC = ucp_utils:pad_to(8,ToCC_nopadding),
 
             RC_CC_DS = calculate_cc(
@@ -174,7 +150,6 @@
 
 
     case size(DataToSend) =< ?SINGLE_CHUNK_SIZE of
->>>>>>> 2d2ed920
         true ->
             Tpud = create_tpud(CProf, TAR, CNTR, PCNTR, CHL, CPL, DataToSend),
             ?SYS_DEBUG("Returning single smspp",[]),
