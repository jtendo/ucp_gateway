--- conflicted
+++ resolved
@@ -54,23 +54,16 @@
               oadc = UCPSender,
               adc = Receiver,
               otoa = OTOA,
-<<<<<<< HEAD
               nrq = "1",
               nt = "3",
               npid = "0539",
-=======
->>>>>>> fbf1f794
               rpid = "0127",
               mcls = "2", %% class message 2
               mt = "4",
               nb = integer_to_list(length(UCPMsg)*4),
-<<<<<<< HEAD
               msg = UCPMsg,
               pr = "0"},
-=======
-              msg = UCPMsg},
     Body = check_options(TempBody, Options),
->>>>>>> fbf1f794
     Header = #ucp_header{
               trn = ucp_utils:trn_to_str(Trn),
               o_r = "O",
