-module(ucp_messages).
-author('rafal.galczynski@jtendo.com').
-author('andrzej.trawinski@jtendo.com').

-include("ucp_syntax.hrl").

-export([
         create_cmd_51_text/4,
         create_cmd_51_text/5,
         create_cmd_51_binary/4,
         create_cmd_51_binary/5,
         create_cmd_60/3,
         create_cmd_31/2,
         create_ack/1,
         analyze_message/1]).

-compile([debug_info]).

-define(BODY_LEN, 153).
-define(HEADER_LEN, 14).
-define(EMPTY_BODY_LEN_51, 40).
-define(EMPTY_BODY_LEN_60, 18).
-define(EMPTY_BODY_LEN_31, 8).
-define(BIN_BODY_MAX_SIZE, 140).


%% ---------------------------------------------------------------------
%% API
%% ---------------------------------------------------------------------

%%--------------------------------------------------------------------
%% Create UCP 51 message
%%--------------------------------------------------------------------
create_cmd_51_text(Trn, Sender, Receiver, Message) when is_list(Message)->
    create_cmd_51_text(Trn, Sender, Receiver, Message, []).

create_cmd_51_text(Trn, Sender, Receiver, Message, Options) when is_list(Message)->
    case analyze_message(Message) of
        {'7bit', true} ->
            create_cmd_51_normal(Trn, Sender, Receiver, Message, Options);
        {'7bit', false} ->
            create_cmd_51_unicode(Trn, Sender, Receiver, Message, Options)
    end.

%%--------------------------------------------------------------------
%% Function try to create UCP 51 Message not having utf-8 chars
%%--------------------------------------------------------------------
create_cmd_51_binary(Trn, Sender, Receiver, Message) when is_binary(Message) ->
    create_cmd_51_binary(Trn, Sender, Receiver, Message, []).

create_cmd_51_binary(Trn, Sender, Receiver, Message, Options) when is_binary(Message) ->

    {ok, L} = binpp:convert(Message),
    lager:debug("Binary msg content: ~p", [L]),
    UCPMsg = lists:flatten(hex:to_hexstr(Message)),
    % Check max sender len. 16
    {OTOA, UCPSender} = ucp_utils:encode_sender(Sender),

    TempBody = #ucp_cmd_5x{
              oadc = UCPSender,
              adc = Receiver,
              otoa = OTOA,
              nrq = "1",
              nt = "3",
              npid = "0539",
              rpid = "0127",
              mcls = "2", %% class message 2
              mt = "4",
              nb = integer_to_list(length(UCPMsg)*4),
<<<<<<< HEAD
              msg = UCPMsg,
              pr = "0"},
    Body = check_options(TempBody, Options),
=======
              msg = UCPMsg},
>>>>>>> 0e5546fb
    Header = #ucp_header{
              trn = ucp_utils:trn_to_str(Trn),
              o_r = "O",
              ot = "51"},
    case check_cmd_5x_bin_options(TempBody, Options) of
        {ok, Body} ->
            {ok, ucp_utils:compose_message(Header, Body)};
        Error ->
            Error
    end.

%% ---------------------------------------------------------------------
%% Internals
%% ---------------------------------------------------------------------

%%--------------------------------------------------------------------
%% Function try to create UCP 51 Message having utf-8 chars
%%--------------------------------------------------------------------
create_cmd_51_unicode(Trn, Sender, Receiver, Message, Options) ->
    % Check max sender len. 16
    {OTOA, UCPSender} = ucp_utils:encode_sender(Sender),

    HexStr = hex:to_hexstr(unicode:characters_to_list(Message)),

    HexMessage = lists:flatten(
                   [string:right(X, 4, $0) || X <- HexStr]),

    XSER = "020108",
    NB = integer_to_list(length(HexMessage)*4),
    TempBody = #ucp_cmd_5x{
              oadc = UCPSender,
              adc = Receiver,
              otoa = OTOA,
              mt = "4",
              nb = NB,
              xser = XSER,
              msg = HexMessage},
    Header = #ucp_header{
              trn = ucp_utils:trn_to_str(Trn),
              o_r = "O",
              ot = "51"},
    case check_cmd_5x_options(TempBody, Options) of
        {ok, Body} ->
            {ok, ucp_utils:compose_message(Header, Body)};
        Error ->
            Error
    end.

%%--------------------------------------------------------------------
%% Function try to create UCP 51 Message not having utf-8 chars
%%--------------------------------------------------------------------
create_cmd_51_normal(Trn, Sender, Receiver, Message, Options) ->

    UCPMsg = lists:flatten(hex:to_hexstr(ucp_utils:to_ira(Message))),
    {OTOA, UCPSender} = ucp_utils:encode_sender(Sender),

    TempBody = #ucp_cmd_5x{
              oadc = UCPSender,
              adc = Receiver,
              otoa = OTOA,
              mt = "3",
              msg = UCPMsg},
    Header = #ucp_header{
              trn = ucp_utils:trn_to_str(Trn),
              o_r = "O",
              ot = "51"},
    case check_cmd_5x_options(TempBody, Options) of
        {ok, Body} ->
            {ok, ucp_utils:compose_message(Header, Body)};
        Error ->
            Error
    end.

%%--------------------------------------------------------------------
%% Function checks ucp_cmd_5x options
%%--------------------------------------------------------------------

% 5x binary message specific options handling
check_cmd_5x_bin_options(Rec, Opts) ->
    check_cmd_5x_bin_options(Rec, Opts, Opts).

check_cmd_5x_bin_options(Rec, [], Opts) ->
   check_cmd_5x_options(Rec, Opts);
check_cmd_5x_bin_options(Rec, [{extra_services, Value}|T], Opts)
   when is_list(Value) ->
      check_cmd_5x_bin_options(Rec#ucp_cmd_5x{xser = Value}, T, Opts);
check_cmd_5x_bin_options(Rec, [_H|T], Opts) ->
   % Option unknown or incorrect value: ~w", [H]).
   check_cmd_5x_bin_options(Rec, T, Opts).

% 5x messages common options handling
check_cmd_5x_options(Rec, []) ->
    {ok, Rec};
check_cmd_5x_options(Rec, [{notification_request, Bool}|T])
  when Bool == true ->
<<<<<<< HEAD
    check_options(Rec#ucp_cmd_5x{nrq = "1"}, T);
check_options(Rec, [{extra_services, Value}|T])
  when is_binary(Value) ->
    {ok, HexXser} = binpp:convert(Value),
    check_options(Rec#ucp_cmd_5x{xser = lists:flatten(HexXser)}, T);
check_options(Rec, [{validity_period, Value}|T]) % DDMMYYHHmm
=======
    check_cmd_5x_options(Rec#ucp_cmd_5x{nrq = "1"}, T);
check_cmd_5x_options(Rec, [{validity_period, Value}|T]) % DDMMYYHHmm
>>>>>>> 0e5546fb
  when is_list(Value); length(Value) =:= 10 ->
    check_cmd_5x_options(Rec#ucp_cmd_5x{vp = Value}, T);
check_cmd_5x_options(Rec, [{deferred_delivery_time, Value}|T]) % DDMMYYHHmm
  when is_list(Value); length(Value) =:= 10 ->
    check_cmd_5x_options(Rec#ucp_cmd_5x{dd = "1", ddt = Value}, T);
check_cmd_5x_options(Rec, [_H|T]) ->
    % Option unknown or incorrect value: ~w", [H]).
    check_cmd_5x_options(Rec, T).

%%--------------------------------------------------------------------
%% Function try to create UCP 60 Message Login
%%--------------------------------------------------------------------
create_cmd_60(Trn, Login,  Password) ->
    IRAPassword = lists:flatten(hex:to_hexstr(ucp_utils:to_ira(Password))),
    Body = #ucp_cmd_60{
              oadc = Login,
              oton = "6",
              onpi = "5",
              styp = "1",
              pwd = IRAPassword,
              vers = "0100"},
    Header = #ucp_header{
                  trn = ucp_utils:trn_to_str(Trn),
                  o_r = "O",
                  ot = "60"},
    {ok, ucp_utils:compose_message(Header, Body)}.


%%--------------------------------------------------------------------
%% Function try to create UCP 31 Alert / used as keep alive
%%--------------------------------------------------------------------
create_cmd_31(Trn, Address) ->
    Body = #ucp_cmd_31{
              adc = Address,
              pid = "0539"},
    Header = #ucp_header{
                  trn = ucp_utils:trn_to_str(Trn),
                  o_r = "O",
                  ot = "31"},
    {ok, ucp_utils:compose_message(Header, Body)}.


create_ack(Header) when is_record(Header, ucp_header) ->
    {ok, ucp_utils:compose_message(Header#ucp_header{o_r = "R"}, #ack{})}.

%%--------------------------------------------------------------------
%% Function checks if String contains utf8 chars
%%--------------------------------------------------------------------
analyze_message(Message) ->
    Bit = unicode:bin_is_7bit(unicode:characters_to_binary(Message)),
    {'7bit', Bit}.

<|MERGE_RESOLUTION|>--- conflicted
+++ resolved
@@ -67,13 +67,8 @@
               mcls = "2", %% class message 2
               mt = "4",
               nb = integer_to_list(length(UCPMsg)*4),
-<<<<<<< HEAD
               msg = UCPMsg,
               pr = "0"},
-    Body = check_options(TempBody, Options),
-=======
-              msg = UCPMsg},
->>>>>>> 0e5546fb
     Header = #ucp_header{
               trn = ucp_utils:trn_to_str(Trn),
               o_r = "O",
@@ -169,17 +164,12 @@
     {ok, Rec};
 check_cmd_5x_options(Rec, [{notification_request, Bool}|T])
   when Bool == true ->
-<<<<<<< HEAD
-    check_options(Rec#ucp_cmd_5x{nrq = "1"}, T);
-check_options(Rec, [{extra_services, Value}|T])
+    check_cmd_5x_options(Rec#ucp_cmd_5x{nrq = "1"}, T);
+check_cmd_5x_options(Rec, [{extra_services, Value}|T])
   when is_binary(Value) ->
     {ok, HexXser} = binpp:convert(Value),
-    check_options(Rec#ucp_cmd_5x{xser = lists:flatten(HexXser)}, T);
-check_options(Rec, [{validity_period, Value}|T]) % DDMMYYHHmm
-=======
-    check_cmd_5x_options(Rec#ucp_cmd_5x{nrq = "1"}, T);
+    check_cmd_5x_options(Rec#ucp_cmd_5x{xser = lists:flatten(HexXser)}, T);
 check_cmd_5x_options(Rec, [{validity_period, Value}|T]) % DDMMYYHHmm
->>>>>>> 0e5546fb
   when is_list(Value); length(Value) =:= 10 ->
     check_cmd_5x_options(Rec#ucp_cmd_5x{vp = Value}, T);
 check_cmd_5x_options(Rec, [{deferred_delivery_time, Value}|T]) % DDMMYYHHmm
