--- conflicted
+++ resolved
@@ -395,192 +395,3 @@
     end;
 get_udh_size([{_IEI, {info_element, {_IEI, IEILen, _IEIData}}} | Rest], Size) ->
     get_udh_size(Rest, Size + 2 + IEILen).
-<<<<<<< HEAD
-=======
-
-%%--------------------------------------------------------------------
-%% Create UCP 51 message
-%%--------------------------------------------------------------------
-create_cmd_51_text(Trn, Sender, Receiver, Message) when is_list(Message)->
-    create_cmd_51_text(Trn, Sender, Receiver, Message, []).
-
-create_cmd_51_text(Trn, Sender, Receiver, Message, Options) when is_list(Message)->
-    case analyze_message(Message) of
-        {'7bit', true} ->
-            create_cmd_51_normal(Trn, Sender, Receiver, Message, Options);
-        {'7bit', false} ->
-            create_cmd_51_unicode(Trn, Sender, Receiver, Message, Options)
-    end.
-
-%%--------------------------------------------------------------------
-%% Function try to create UCP 51 Message not having utf-8 chars
-%%--------------------------------------------------------------------
-create_cmd_51_binary(Trn, Sender, Receiver, Message) when is_binary(Message) ->
-    create_cmd_51_binary(Trn, Sender, Receiver, Message, []).
-
-create_cmd_51_binary(Trn, Sender, Receiver, Message, Options) when is_binary(Message) ->
-
-    {ok, L} = binpp:convert(Message),
-    lager:debug("Binary msg content: ~p", [L]),
-    UCPMsg = lists:flatten(hex:to_hexstr(Message)),
-    % Check max sender len. 16
-    {OTOA, UCPSender} = ucp_utils:encode_sender(Sender),
-
-    TempBody = #ucp_cmd_5x{
-              oadc = UCPSender,
-              adc = Receiver,
-              otoa = OTOA,
-              nrq = "1",
-              nt = "3",
-              npid = "0539",
-              rpid = "0127",
-              mcls = "2", %% class message 2
-              mt = "4",
-              nb = integer_to_list(length(UCPMsg)*4),
-              msg = UCPMsg,
-              pr = "0"},
-    Header = #ucp_header{
-              trn = ucp_utils:trn_to_str(Trn),
-              o_r = "O",
-              ot = "51"},
-    {ok, Body} = check_cmd_5x_bin_options(TempBody, Options),
-    {ok, ucp_utils:compose_message(Header, Body)}.
-
-%% ---------------------------------------------------------------------
-%% Internals
-%% ---------------------------------------------------------------------
-
-%%--------------------------------------------------------------------
-%% Function try to create UCP 51 Message having utf-8 chars
-%%--------------------------------------------------------------------
-create_cmd_51_unicode(Trn, Sender, Receiver, Message, Options) ->
-    % Check max sender len. 16
-    {OTOA, UCPSender} = ucp_utils:encode_sender(Sender),
-
-    HexStr = hex:to_hexstr(unicode:characters_to_list(Message)),
-
-    HexMessage = lists:flatten(
-                   [string:right(X, 4, $0) || X <- HexStr]),
-
-    XSER = "020108",
-    NB = integer_to_list(length(HexMessage)*4),
-    TempBody = #ucp_cmd_5x{
-              oadc = UCPSender,
-              adc = Receiver,
-              otoa = OTOA,
-              mt = "4",
-              nb = NB,
-              xser = XSER,
-              msg = HexMessage},
-    Header = #ucp_header{
-              trn = ucp_utils:trn_to_str(Trn),
-              o_r = "O",
-              ot = "51"},
-    {ok, Body} = check_cmd_5x_options(TempBody, Options),
-    {ok, ucp_utils:compose_message(Header, Body)}.
-
-%%--------------------------------------------------------------------
-%% Function try to create UCP 51 Message not having utf-8 chars
-%%--------------------------------------------------------------------
-create_cmd_51_normal(Trn, Sender, Receiver, Message, Options) ->
-
-    UCPMsg = lists:flatten(hex:to_hexstr(ucp_utils:to_ira(Message))),
-    {OTOA, UCPSender} = ucp_utils:encode_sender(Sender),
-
-    TempBody = #ucp_cmd_5x{
-              oadc = UCPSender,
-              adc = Receiver,
-              otoa = OTOA,
-              mt = "3",
-              msg = UCPMsg},
-    Header = #ucp_header{
-              trn = ucp_utils:trn_to_str(Trn),
-              o_r = "O",
-              ot = "51"},
-    {ok, Body} = check_cmd_5x_options(TempBody, Options),
-    {ok, ucp_utils:compose_message(Header, Body)}.
-
-%%--------------------------------------------------------------------
-%% Function checks ucp_cmd_5x options
-%%--------------------------------------------------------------------
-
-% 5x binary message specific options handling
-check_cmd_5x_bin_options(Rec, Opts) ->
-    check_cmd_5x_bin_options(Rec, Opts, Opts).
-
-check_cmd_5x_bin_options(Rec, [], Opts) ->
-   check_cmd_5x_options(Rec, Opts);
-check_cmd_5x_bin_options(Rec, [{extra_services, Value}|T], Opts)
-   when is_list(Value) ->
-      check_cmd_5x_bin_options(Rec#ucp_cmd_5x{xser = Value}, T, Opts);
-check_cmd_5x_bin_options(Rec, [_H|T], Opts) ->
-   % Option unknown or incorrect value: ~w", [H]).
-   check_cmd_5x_bin_options(Rec, T, Opts).
-
-% 5x messages common options handling
-check_cmd_5x_options(Rec, []) ->
-    {ok, Rec};
-check_cmd_5x_options(Rec, [{notification_request, Bool}|T])
-  when Bool == true ->
-    check_cmd_5x_options(Rec#ucp_cmd_5x{nrq = "1"}, T);
-check_cmd_5x_options(Rec, [{notification_type, Type}|T])
-  when is_integer(Type); Type =< 0; Type =< 7 ->
-    check_cmd_5x_options(Rec#ucp_cmd_5x{nt = integer_to_list(Type)}, T);
-check_cmd_5x_options(Rec, [{extra_services, Value}|T])
-  when is_binary(Value) ->
-    {ok, HexXser} = binpp:convert(Value),
-    check_cmd_5x_options(Rec#ucp_cmd_5x{xser = lists:flatten(HexXser)}, T);
-check_cmd_5x_options(Rec, [{validity_period, Value}|T]) % DDMMYYHHmm
-  when is_list(Value); length(Value) =:= 10 ->
-    check_cmd_5x_options(Rec#ucp_cmd_5x{vp = Value}, T);
-check_cmd_5x_options(Rec, [{deferred_delivery_time, Value}|T]) % DDMMYYHHmm
-  when is_list(Value); length(Value) =:= 10 ->
-    check_cmd_5x_options(Rec#ucp_cmd_5x{dd = "1", ddt = Value}, T);
-check_cmd_5x_options(Rec, [_H|T]) ->
-    % TODO: return error
-    % Option unknown or incorrect value: ~w", [H]).
-    check_cmd_5x_options(Rec, T).
-
-%%--------------------------------------------------------------------
-%% Function try to create UCP 60 Message Login
-%%--------------------------------------------------------------------
-create_cmd_60(Trn, Login,  Password) ->
-    IRAPassword = lists:flatten(hex:to_hexstr(ucp_utils:to_ira(Password))),
-    Body = #ucp_cmd_60{
-              oadc = Login,
-              oton = "6",
-              onpi = "5",
-              styp = "1",
-              pwd = IRAPassword,
-              vers = "0100"},
-    Header = #ucp_header{
-                  trn = ucp_utils:trn_to_str(Trn),
-                  o_r = "O",
-                  ot = "60"},
-    {ok, ucp_utils:compose_message(Header, Body)}.
-
-
-%%--------------------------------------------------------------------
-%% Function try to create UCP 31 Alert / used as keep alive
-%%--------------------------------------------------------------------
-create_cmd_31(Trn, Address) ->
-    Body = #ucp_cmd_31{
-              adc = Address,
-              pid = "0539"},
-    Header = #ucp_header{
-                  trn = ucp_utils:trn_to_str(Trn),
-                  o_r = "O",
-                  ot = "31"},
-    {ok, ucp_utils:compose_message(Header, Body)}.
-
-
-create_ack(Header) when is_record(Header, ucp_header) ->
-    {ok, ucp_utils:compose_message(Header#ucp_header{o_r = "R"}, #ack{})}.
-
-%%--------------------------------------------------------------------
-%% Function checks if String contains utf8 chars
-%%--------------------------------------------------------------------
-analyze_message(Message) ->
-    Bit = unicode:bin_is_7bit(unicode:characters_to_binary(Message)),
-    {'7bit', Bit}.
->>>>>>> 354d1829
