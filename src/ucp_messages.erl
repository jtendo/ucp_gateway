-module(ucp_messages).
-author('andrzej.trawinski@jtendo.com').

-include_lib("ucp_common/include/ucp_syntax.hrl").
-include("logger.hrl").

-export([create_cmd_31_body/1,
         create_cmd_51_body/4,
         create_cmd_51_body/5,
         create_cmd_60_body/2,
         create_ack/1]).

-export([services_to_xser/1]).

-define(BIN_BODY_MAX_SIZE, 140).
-define(UDH_CONCAT_IE_SIZE, 5).
-define(STK_IE, 16#70).

%% ---------------------------------------------------------------------
%% API
%% ---------------------------------------------------------------------

%%--------------------------------------------------------------------
%% Create UCP 51 message
%%--------------------------------------------------------------------
create_cmd_51_body(CRef, Sender, Receiver, Message) ->
    create_cmd_51_body(CRef, Sender, Receiver, Message, []).

create_cmd_51_body(CRef, Sender, Receiver, Message, Options) ->
    % TODO: Check max sender len. 16
    {OTOA, UCPSender} = ucp_utils:encode_sender(Sender),
    TempBody = #ucp_cmd_5x{
              oadc = UCPSender,
              adc = Receiver,
              otoa = OTOA},
    UpdOptions = check_msg_type(Message, Options),
    UpdMessage = convert_msg(Message),
    case process_cmd_5x_options(TempBody, UpdOptions) of
        {ok, Body} ->
            check_cmd_5x_splitting(CRef, Body, UpdMessage, UpdOptions);
        Error ->
            Error
    end.

check_msg_type(Message, Options) ->
    case proplists:is_defined(message_type, Options) of
        true -> Options;
        false -> [{message_type, detect_msg_type(Message)} | Options]
    end.

detect_msg_type(Message) when is_binary(Message) ->
    binary;
detect_msg_type(Message) when is_list(Message) ->
    text.

convert_msg(Message) when is_binary(Message) ->
    Message;
convert_msg(Message) when is_list(Message) ->
    % TODO: convert unicode lists
    % if unicode:bin_is_7bit(unicode:characters_to_binary(Message))
    % unicode:characters_to_list(Message)
    erlang:list_to_binary(Message).

check_cmd_5x_splitting(CRef, Body, Message, Options) ->
    % Check spitting option
    case proplists:get_value(split, Options, false) of
        true ->
            {result, MsgRec, NewCRef} = split_message(CRef, Body#ucp_cmd_5x.xser, Message),
            process_cmd_51_parts(NewCRef, Body, MsgRec);
        _ ->
            {ok, CRef, [form_cmd_51_body(Body, Body#ucp_cmd_5x.xser, Message)]}
    end.

process_cmd_51_parts(CRef, Body, MsgRec) ->
    process_cmd_51_parts(CRef, Body, MsgRec, []).

process_cmd_51_parts(CRef, _Body, [], Result) ->
    {ok, CRef, lists:reverse(Result)};
process_cmd_51_parts(CRef, Body, [{XSer, Message}|Rest], Result) ->
    UpdatedBody = form_cmd_51_body(Body, XSer, Message),
    process_cmd_51_parts(CRef, Body, Rest, [UpdatedBody | Result]).

%%--------------------------------------------------------------------
%% Form UCP 51 message
%--------------------------------------------------------------------
form_cmd_51_body(Body, XSer, Message) ->
    UCPMsg = lists:flatten(ucp_utils:to_hexstr(Message)),
    NB = case Body#ucp_cmd_5x.mt of
                "4" -> integer_to_list(length(UCPMsg) * 4);
                _ -> []
         end,
    UpdatedBody = Body#ucp_cmd_5x{
                        xser = XSer,
                        nb = NB,
                        msg = UCPMsg},
    {cmd_body, "51", UpdatedBody}.

%%--------------------------------------------------------------------
%% Function checks ucp_cmd_5x options
%%--------------------------------------------------------------------
% 5x messages common options handling
process_cmd_5x_options(Rec, Opts) ->
    process_cmd_5x_options(Rec, Opts, Opts).

process_cmd_5x_options(Rec, _Opts, []) ->
    {ok, Rec};
process_cmd_5x_options(Rec, Opts, [{split, _}|T]) ->
    % pass through
    process_cmd_5x_options(Rec, Opts, T);
process_cmd_5x_options(Rec, Opts, [{notification_request, Value}|T])
  when is_boolean(Value) ->
    case Value of
        true ->
            NewRec = case proplists:get_value(notification_type, Opts) of
                        undefined ->
                            % Set default notification type when not specified
                            Rec#ucp_cmd_5x{nt = "3"};
                        _ ->
                            Rec
                     end,
            process_cmd_5x_options(NewRec#ucp_cmd_5x{nrq = "1", npid = "0539"}, Opts, T);
        false ->
            process_cmd_5x_options(Rec, Opts, T)
    end;
process_cmd_5x_options(_Rec, _Opts, [{notification_request, Value}|_T]) ->
    {error, {invalid_option_value, {notification_request, Value}}};
process_cmd_5x_options(Rec, Opts, [{notification_type, Type}|T])
  when is_integer(Type), Type >= 0, Type =< 7 ->
    process_cmd_5x_options(Rec#ucp_cmd_5x{nt = integer_to_list(Type)}, Opts, T);
process_cmd_5x_options(_Rec, _Opts, [{notification_type, Type}|_T]) ->
    {error, {invalid_option_value, {notification_type, Type}}};
process_cmd_5x_options(Rec, Opts, [{validity_period, Value}|T]) % DDMMYYHHmm
  when is_list(Value), length(Value) =:= 10 ->
    process_cmd_5x_options(Rec#ucp_cmd_5x{vp = Value}, Opts, T);
process_cmd_5x_options(_Rec, _Opts, [{validity_period, Value}|_T]) ->
    {error, {invalid_option_value, {validity_period, Value}}};
process_cmd_5x_options(Rec, Opts, [{deferred_delivery_time, Value}|T]) % DDMMYYHHmm
  when is_list(Value), length(Value) =:= 10 ->
    process_cmd_5x_options(Rec#ucp_cmd_5x{dd = "1", ddt = Value}, Opts, T);
process_cmd_5x_options(_Rec, _Opts, [{deferred_delivery_time, Value}|_T]) ->
    {error, {invalid_option_value, {deferred_delivery_time, Value}}};
% message_type handling
process_cmd_5x_options(Rec, Opts, [{message_type, Type}|T])
  when is_atom(Type) ->
    % do not process message types when user
    % specified custom XSer value
    case proplists:get_value(xser, Opts) of
        undefined ->
            case lists:member(Type, get_message_types()) of
                false ->
                    {error, {invalid_option_value, {message_type, Type}}};
                true ->
                    NewRec = apply_message_type(Type, Rec),
                    process_cmd_5x_options(NewRec, Opts, T)
            end;
        _ ->
            % continue options processing
            process_cmd_5x_options(Rec, Opts, T)
    end;
process_cmd_5x_options(_Rec, _Opts, [{message_type, Type}|_T]) ->
    {error, {invalid_option_value, {message_type, Type}}};
process_cmd_5x_options(_Rec, _Opts, [H|_T]) ->
    {error, {unknown_option, H}}.

get_message_types() ->
    [text, unicode_text, binary, binary_stk].

apply_message_type(unicode_text, Body) ->
    Body#ucp_cmd_5x{
              mt = "4",
              xser = "020108"};
apply_message_type(binary, Body) ->
    Body#ucp_cmd_5x{
              mt = "4"};
apply_message_type(binary_stk, Body) ->
    Body#ucp_cmd_5x{
              rpid = "0127",
              mcls = "2", %% class 2: message stored on the SIM
              mt = "4", %% transparent data
              xser = "01030270000201F60D0101", %% UDH with 7000 (STK)
              pr = "0"};
apply_message_type(_Other, Body) ->
    % Do nothing
    Body.

%%--------------------------------------------------------------------
%% Create body of UCP 60 - loging message
%%--------------------------------------------------------------------
create_cmd_60_body(Login,  Password) ->
    IRAPassword = lists:flatten(ucp_utils:to_hexstr(ucp_ira:to(ira, Password))),
    Body = #ucp_cmd_60{
              oadc = Login,
              oton = "6",
              onpi = "5",
              styp = "1",
              pwd = IRAPassword,
              vers = "0100"},
    {cmd_body, "60", Body}.

%%--------------------------------------------------------------------
%% Create body of UCP 31 - alert message / used for keep-alive
%%--------------------------------------------------------------------
create_cmd_31_body(Address) ->
    Body = #ucp_cmd_31{
              adc = Address,
              pid = "0539"},
    {cmd_body, "31", Body}.

%%--------------------------------------------------------------------
%% Create body of ACK message
%%--------------------------------------------------------------------
create_ack(Header) when is_record(Header, ucp_header) ->
    {ok, ucp_utils:compose_message(Header#ucp_header{o_r = "R"}, #ack{})}.

%%--------------------------------------------------------------------
%% Message splitting
%%--------------------------------------------------------------------
split_message(CRef, XSer, Message) when is_binary(Message) ->
    % TODO: catch parsing errors
    {ok, Services} = xser_to_services(XSer),
    {ok, L} = service_to_udh(proplists:get_value(1, Services)),
    % Remove IE: 00 (Concatenated short messages IE) if exists
    UDH = proplists:delete(0, L),
    % Check - do we need splitting
    UDHL = get_udh_size(UDH),
    case ((size(Message) + UDHL) > ?BIN_BODY_MAX_SIZE) of
        true ->
            case do_splitting(Message, UDH) of
                {ok, Result} ->
                    % pass services without UDH - we'll build it inside
                    add_concat_info(CRef, Result, proplists:delete(1, Services), UDH);
                Error ->
                    Error
            end;
        _ ->
            % splitting not needed
            ModXSer = case UDHL of
                         0 -> XSer;
                         _ ->
                            {ok, Service1} = udh_to_service(UDH),
                            {ok, NewXSer} = services_to_xser([Service1 | proplists:delete(1, Services)]),
                            NewXSer
                      end,
            {result, [{ModXSer, Message}], CRef}
    end;

%TODO: check splitting for Text messages
split_message(CRef, XSer, Message) ->
    {result, [{XSer, Message}], CRef}.

add_concat_info(CRef, Bins, Services, UDH) ->
    NextCRef = case length(Bins) > 1 of
                   true -> ucp_utils:get_next_ref(CRef);
                   false -> CRef
               end,
    {result, add_concat_info(NextCRef, Bins, Services, UDH, length(Bins), 1, []), NextCRef}.

add_concat_info(_CRef, [Bin], Services, UDH, Parts, _PartNo, _Result) when Parts =< 1 ->
    {ok, Service1} = udh_to_service(UDH),
    {ok, XSer} = services_to_xser([Service1 | Services]),
    [{XSer, Bin}];
add_concat_info(_CRef, [], _Services, _UDH, _Parts, _PartNo, Result) ->
    lists:reverse(Result);
add_concat_info(CRef, [H|T], Services, UDH, Parts, PartNo, Result) ->
    IE = {0, {info_element, {0, 3, [CRef, Parts, PartNo]}}},
    {ok, Service1} = udh_to_service([IE | UDH]),
    {ok, XSer} = services_to_xser([Service1 | Services]),
    ModUDH = case PartNo of
                1 -> proplists:delete(?STK_IE, UDH);
                _ -> UDH
             end,
    add_concat_info(CRef, T, Services, ModUDH, Parts, PartNo+1, [{XSer, H}|Result]).

%%--------------------------------------------------------------------
%% Perform message splitting
%%--------------------------------------------------------------------
do_splitting(Message, UDH) ->
    do_splitting(Message, UDH, []).

do_splitting(_, _, Result) when length(Result) > 4 ->
    {error, message_too_long};
do_splitting([], _, Result) ->
    {ok, lists:reverse(Result)};
do_splitting(Message, UDH, []) ->
    % Handle first part
    UDHL = get_udh_size(UDH, ?UDH_CONCAT_IE_SIZE),
    case ((size(Message) + UDHL) > ?BIN_BODY_MAX_SIZE) of
        true ->
            MaxSize = ?BIN_BODY_MAX_SIZE - UDHL,
            <<Part:MaxSize/binary, Rest/binary>> = Message,
            % HACK: remove STK header if exists (70)
            ModUDH = proplists:delete(?STK_IE, UDH),
            do_splitting(Rest, ModUDH, [Part]);
        _ ->
            do_splitting([], UDH, [Message])
    end;
do_splitting(Message, UDH, Result) ->
    % Handle following parts
    UDHL = get_udh_size(UDH, ?UDH_CONCAT_IE_SIZE),
    case ((size(Message) + UDHL) > ?BIN_BODY_MAX_SIZE) of
        true ->
            MaxSize = ?BIN_BODY_MAX_SIZE - UDHL,
            <<Part:MaxSize/binary, Rest/binary>> = Message,
            do_splitting(Rest, UDH, [Part | Result]);
        _ ->
            do_splitting([], UDH, [Message | Result])
    end.

%%--------------------------------------------------------------------
%% Translating XSer string into services and vice versa
%%--------------------------------------------------------------------
xser_to_services(XSer) ->
    % transform hexstr to list
    xser_to_services(ucp_utils:hexstr_to_list(XSer), []).

xser_to_services([], Acc) ->
    {ok, Acc};
xser_to_services([Type, Len | Tail], Acc) ->
    Data = lists:sublist(Tail, Len),
    Rest = lists:nthtail(Len, Tail),
    xser_to_services(Rest, [{Type, {service, {Type, Len, Data}}} | Acc]).

services_to_xser(L) ->
    Sorted = lists:reverse(lists:keysort(1, L)),
    services_to_xser(Sorted, []).

services_to_xser([], Result) ->
    {ok, ucp_utils:to_hexstr(lists:flatten(Result))};
services_to_xser([{Type, {service, {Type, Len, Data}}} | Rest], Result) ->
    services_to_xser(Rest, [Type, Len, Data | Result]).

%%--------------------------------------------------------------------
%% Translating services to udh elements and vice versa
%%--------------------------------------------------------------------
service_to_udh({service, {1, _, [_Len | Data]}}) -> % cut off UDHL
    service_to_udh(Data, []);
service_to_udh(_) ->
    {ok, []}.

service_to_udh([], Acc) ->
    {ok, Acc};
service_to_udh([IEI, IEILen | Tail], Acc) ->
    IEIData = lists:sublist(Tail, IEILen),
    Rest = lists:nthtail(IEILen, Tail),
    service_to_udh(Rest, [{IEI, {info_element, {IEI, IEILen, IEIData}}} | Acc]).

udh_to_service([]) ->
    {ok, []};
udh_to_service(L) ->
    Sorted = lists:reverse(lists:keysort(1, L)),
    udh_to_service(Sorted, []).

udh_to_service([], Result) ->
    Data = lists:flatten(Result),
    Len = length(Data),
    {ok, {1, {service, {1, Len+1, [Len | Data]}}}};
udh_to_service([{IEI, {info_element, {IEI, IEILen, IEIData}}} | Rest], Result) ->
    udh_to_service(Rest, [IEI, IEILen, IEIData | Result]).

%%--------------------------------------------------------------------
%% Calculate UDH size
%%--------------------------------------------------------------------
get_udh_size(L) ->
    get_udh_size(L, 0).

get_udh_size([], Size) ->
    case Size of
        0 -> 0;
        _ -> Size + 1 % +1 for UDHL field
    end;
get_udh_size([{_IEI, {info_element, {_IEI, IEILen, _IEIData}}} | Rest], Size) ->
    get_udh_size(Rest, Size + 2 + IEILen).


<<<<<<< HEAD
%%--------------------------------------------------------------------
%% Eunit tests
%%--------------------------------------------------------------------
-ifdef(TEST).

-include_lib("eunit/include/eunit.hrl").

parse_xser_to_services_test() ->
    XSer = "01060500031502020201F6",
    {ok, X} = xser_to_services(XSer),
    ?assertMatch({service, {1, 6, _}}, proplists:get_value(1, X)),
    {ok, NewXSer} = services_to_xser(X),
=======
%%%%%%%%%%%%%%%%%%%%%%%%%%%%%%%%%%%%%%%%%%%%%%%%%%%%%%%%%%%%%%%%%%%%%%%%%%%
%                               Eunit Tests                               %
%%%%%%%%%%%%%%%%%%%%%%%%%%%%%%%%%%%%%%%%%%%%%%%%%%%%%%%%%%%%%%%%%%%%%%%%%%%
-ifdef (TEST).
-include_lib("eunit/include/eunit.hrl").
decoder_test_() ->
    [
        {"Detect message type",
            [fun detect_type_bin/0,
             fun detect_type_text/0]}
    ].

detect_type_bin() ->
    M = <<0, 12, 123, 34, 9>>,
    ?assertEqual(
        binary, detect_msg_type(M)
    ).

detect_type_text() ->
    M = "test",
    ?assertEqual(
        text, detect_msg_type(M)
    ).

xser_to_services_test() ->
    XSer = "01060500031502020201F6",
    {ok, X} = ucp_messages:xser_to_services(XSer),
    ?assertMatch({service, {1, 6, _}}, proplists:get_value(1, X)),
    {ok, NewXSer} = ucp_messages:services_to_xser(X),
>>>>>>> 44a5f990
    ?assertMatch(XSer, NewXSer).

xser_update_test() ->
    XSer = "0201F601080700031502027000",
<<<<<<< HEAD
    {ok, X} = xser_to_services(XSer),
    {ok, Y} = service_to_udh(proplists:get_value(1, X)),
    UDH = proplists:delete(0, Y),
    IE = {0, {info_element, {0, 3, [1, 3, 1]}}},
    {ok, Service1} = udh_to_service([IE | UDH]),
    {ok, NewXSer} = services_to_xser([Service1 | proplists:delete(1, X)]),
=======
    {ok, X} = ucp_messages:xser_to_services(XSer),
    {ok, Y} = ucp_messages:service_to_udh(proplists:get_value(1, X)),
    UDH = proplists:delete(0, Y),
    IE = {0, {info_element, {0, 3, [1, 3, 1]}}},
    {ok, Service1} = ucp_messages:udh_to_service([IE | UDH]),
    {ok, NewXSer} = ucp_messages:services_to_xser([Service1 | proplists:delete(1, X)]),
>>>>>>> 44a5f990
    % Same sorted value
    ?assertMatch("010807000301030170000201F6", NewXSer).

udh_size_test() ->
<<<<<<< HEAD
    {ok, X} = xser_to_services("010807000315020170000201F6"),
    {ok, Y} = service_to_udh(proplists:get_value(1, X)),
    ?assertMatch(8, get_udh_size(Y)),
    ?assertMatch(3, get_udh_size(proplists:delete(0, Y))).

parse_udh_test() ->
    {ok, X} = xser_to_services("010807000315020170000201F6"),
    %?debugFmt("~p~n", [X]),
    {ok, Y} = service_to_udh(proplists:get_value(1, X)),
=======
    {ok, X} = ucp_messages:xser_to_services("010807000315020170000201F6"),
    {ok, Y} = ucp_messages:service_to_udh(proplists:get_value(1, X)),
    ?assertMatch(8, ucp_messages:get_udh_size(Y)),
    ?assertMatch(3, ucp_messages:get_udh_size(proplists:delete(0, Y))).

parse_udh_test() ->
    {ok, X} = ucp_messages:xser_to_services("010807000315020170000201F6"),
    %?debugFmt("~p~n", [X]),
    {ok, Y} = ucp_messages:service_to_udh(proplists:get_value(1, X)),
>>>>>>> 44a5f990
    %?debugFmt("~p~n", [Y]),
    ?assertMatch({info_element, {0, 3, _}}, proplists:get_value(0, Y)).

udh_to_service_test() ->
<<<<<<< HEAD
    {ok, S} = udh_to_service([{112,{info_element,{112,0,[]}}},{0,{info_element,{0,3,[21,2,1]}}}]),
=======
    {ok, S} = ucp_messages:udh_to_service([{112,{info_element,{112,0,[]}}},{0,{info_element,{0,3,[21,2,1]}}}]),
>>>>>>> 44a5f990
    %?debugFmt("~p~n", [S]),
    ?assertMatch({1, {service, {1, 8, _}}}, S).

check_splitting_one_full_test() ->
    % one sms
<<<<<<< HEAD
    {result, L1, R1} = split_message(0, "", <<0:(140*8)>>),
    %?debugFmt("~p~n", [L1]),
    ?assertMatch(1, length(L1)),
    ?assertMatch(0, R1),
    {result, L2, R2} = split_message(0, "0103027000", <<0:(137*8)>>),
    %?debugFmt("~p~n", [L2]),
    ?assertMatch(1, length(L2)),
    ?assertMatch(0, R2),
    {result, L3, R3} = split_message(0, "010807000315020170000201F6", <<0:(137*8)>>),
=======
    {result, L1, R1} = ucp_messages:split_message(0, "", <<0:(140*8)>>),
    %?debugFmt("~p~n", [L1]),
    ?assertMatch(1, length(L1)),
    ?assertMatch(0, R1),
    {result, L2, R2} = ucp_messages:split_message(0, "0103027000", <<0:(137*8)>>),
    %?debugFmt("~p~n", [L2]),
    ?assertMatch(1, length(L2)),
    ?assertMatch(0, R2),
    {result, L3, R3} = ucp_messages:split_message(0, "010807000315020170000201F6", <<0:(137*8)>>),
>>>>>>> 44a5f990
    %?debugFmt("~p~n~", [L3]),
    ?assertMatch(1, length(L3)),
    ?assertMatch(0, R3),
    ok.

check_splitting_divided_on_two_test() ->
    % one sms
<<<<<<< HEAD
    {result, L1, R1} = split_message(0, "", <<0:(141*8)>>),
=======
    {result, L1, R1} = ucp_messages:split_message(0, "", <<0:(141*8)>>),
>>>>>>> 44a5f990
    %?debugFmt("~p~n", [L1]),
    ?assertMatch(2, length(L1)),
    ?assertMatch(1, R1),
    [{A1, B1}, {C1, D1}] = L1,
    ?assertMatch({16,134,16,7}, {length(A1),size(B1),length(C1),size(D1)}),
    % -----
<<<<<<< HEAD
    {result, L2, R2} = split_message(0, "0103027000", <<0:(138*8)>>),
=======
    {result, L2, R2} = ucp_messages:split_message(0, "0103027000", <<0:(138*8)>>),
>>>>>>> 44a5f990
    %?debugFmt("~p~n", [L2]),
    ?assertMatch(2, length(L2)),
    ?assertMatch(1, R2),
    [{A2, B2}, {C2, D2}] = L2,
    ?assertMatch({20,132,16,6}, {length(A2),size(B2),length(C2),size(D2)}),
    %% 2 full sms
<<<<<<< HEAD
    {result, L3, R3} = split_message(0, "", <<0:(268*8)>>),
=======
    {result, L3, R3} = ucp_messages:split_message(0, "", <<0:(268*8)>>),
>>>>>>> 44a5f990
    %?debugFmt("~p~n", [L3]),
    ?assertMatch(2, length(L3)),
    ?assertMatch(1, R3),
    [{A3, B3}, {C3, D3}] = L3,
    ?assertMatch({16,134,16,134}, {length(A3),size(B3),length(C3),size(D3)}),
    %% 2 full sms
<<<<<<< HEAD
    {result, L4, R4} = split_message(0, "0103027000", <<0:(266*8)>>),
=======
    {result, L4, R4} = ucp_messages:split_message(0, "0103027000", <<0:(266*8)>>),
>>>>>>> 44a5f990
    %?debugFmt("~p~n", [L4]),
    ?assertMatch(2, length(L4)),
    ?assertMatch(1, R4),
    [{A4, B4}, {C4, D4}] = L4,
    ?assertMatch({20,132,16,134}, {length(A4),size(B4),length(C4),size(D4)}),
    % --
<<<<<<< HEAD
    {result, L5, R5} = split_message(0, "010807000315020170000201F6", <<0:(266*8)>>),
=======
    {result, L5, R5} = ucp_messages:split_message(0, "010807000315020170000201F6", <<0:(266*8)>>),
>>>>>>> 44a5f990
    %?debugFmt("~p~n", [L5]),
    ?assertMatch(2, length(L5)),
    ?assertMatch(1, R5),
    [{A5, B5}, {C5, D5}] = L5,
    ?assertMatch({26,132,22,134}, {length(A5),size(B5),length(C5),size(D5)}),
    ok.

check_splitting_divided_on_three_test() ->
<<<<<<< HEAD
    {result, L1, R1} = split_message(0, "", <<0:(269*8)>>),
=======
    {result, L1, R1} = ucp_messages:split_message(0, "", <<0:(269*8)>>),
>>>>>>> 44a5f990
    %?debugFmt("~p~n", [L1]),
    ?assertMatch(3, length(L1)),
    ?assertMatch(1, R1),
    [{A1, B1}, {C1, D1}, {E1, F1}] = L1,
    ?assertMatch({16,134,16,134,16,1}, {length(A1),size(B1),length(C1),size(D1),length(E1),size(F1)}),
<<<<<<< HEAD
    {result, L4, R4} = split_message(0, "0103027000", <<0:(267*8)>>),
=======
    {result, L4, R4} = ucp_messages:split_message(0, "0103027000", <<0:(267*8)>>),
>>>>>>> 44a5f990
    %?debugFmt("~p~n", [L4]),
    ?assertMatch(3, length(L4)),
    ?assertMatch(1, R4),
    [{A4, B4}, {C4, D4}, {E4, F4}] = L4,
    ?assertMatch({20,132,16,134,16,1}, {length(A4),size(B4),length(C4),size(D4),length(E4),size(F4)}),
    % --
<<<<<<< HEAD
    {result, L5, R5} = split_message(0, "010807000315020170000201F6", <<0:(267*8)>>),
=======
    {result, L5, R5} = ucp_messages:split_message(0, "010807000315020170000201F6", <<0:(267*8)>>),
>>>>>>> 44a5f990
    %?debugFmt("~p~n", [L5]),
    ?assertMatch(3, length(L5)),
    ?assertMatch(1, R5),
    [{A5, B5}, {C5, D5}, {E5, F5}] = L5,
    ?assertMatch({26,132,22,134,22,1}, {length(A5),size(B5),length(C5),size(D5),length(E5),size(F5)}),
    ok.

message_too_long_test() ->
<<<<<<< HEAD
    {result, L1, R1} = split_message(0, "", <<0:(536*8)>>),
    %?debugFmt("~p~n", [L1]),
    ?assertMatch(4, length(L1)),
    ?assertMatch(1, R1),
    R = split_message(0, "", <<0:(537*8)>>),
    ?assertMatch({error, message_too_long}, R).

=======
    {result, L1, R1} = ucp_messages:split_message(0, "", <<0:(536*8)>>),
    %?debugFmt("~p~n", [L1]),
    ?assertMatch(4, length(L1)),
    ?assertMatch(1, R1),
    R = ucp_messages:split_message(0, "", <<0:(537*8)>>),
    ?assertMatch({error, message_too_long}, R).

message_options_test() ->
    Body = #ucp_cmd_5x{},
    % unknown option
    ?assertMatch({error, {unknown_option, {test, 0}}},
        ucp_messages:process_cmd_5x_options(Body, [{test, 0}])),
    % invalid option value
    ?assertMatch({error, {invalid_option_value, {notification_request, _}}},
        ucp_messages:process_cmd_5x_options(Body, [{notification_request, "not_bool"}])),
    % notification disabled
    ?assertMatch({ok, Body},
        ucp_messages:process_cmd_5x_options(Body, [{notification_request, false}])),
    % notification enabled
    B2 = Body#ucp_cmd_5x{nrq = "1", npid = "0539", nt = "3"},
    ?assertMatch({ok, B2},
        ucp_messages:process_cmd_5x_options(Body, [{notification_request, true}])),
    % default notification type override
    B3 = B2#ucp_cmd_5x{nt = "7"},
    ?assertMatch({ok, B3},
        ucp_messages:process_cmd_5x_options(Body, [{notification_request, true},
                                                 {notification_type, 7}])),
    % notification_type invalid value
    ?assertMatch({error, {invalid_option_value, {notification_type, _}}},
        ucp_messages:process_cmd_5x_options(Body, [{notification_request, true},
                                                 {notification_type, 10}])),
    ?assertMatch({error, {invalid_option_value, {notification_type, _}}},
        ucp_messages:process_cmd_5x_options(Body, [{notification_request, true},
                                                 {notification_type, asdf}])),
    ?assertMatch({error, {invalid_option_value, {notification_type, _}}},
        ucp_messages:process_cmd_5x_options(Body, [{notification_request, true},
                                                 {notification_type, "sdf"}])),
    ok.

>>>>>>> 44a5f990
-endif.<|MERGE_RESOLUTION|>--- conflicted
+++ resolved
@@ -372,20 +372,6 @@
     get_udh_size(Rest, Size + 2 + IEILen).
 
 
-<<<<<<< HEAD
-%%--------------------------------------------------------------------
-%% Eunit tests
-%%--------------------------------------------------------------------
--ifdef(TEST).
-
--include_lib("eunit/include/eunit.hrl").
-
-parse_xser_to_services_test() ->
-    XSer = "01060500031502020201F6",
-    {ok, X} = xser_to_services(XSer),
-    ?assertMatch({service, {1, 6, _}}, proplists:get_value(1, X)),
-    {ok, NewXSer} = services_to_xser(X),
-=======
 %%%%%%%%%%%%%%%%%%%%%%%%%%%%%%%%%%%%%%%%%%%%%%%%%%%%%%%%%%%%%%%%%%%%%%%%%%%
 %                               Eunit Tests                               %
 %%%%%%%%%%%%%%%%%%%%%%%%%%%%%%%%%%%%%%%%%%%%%%%%%%%%%%%%%%%%%%%%%%%%%%%%%%%
@@ -412,34 +398,23 @@
 
 xser_to_services_test() ->
     XSer = "01060500031502020201F6",
-    {ok, X} = ucp_messages:xser_to_services(XSer),
+    {ok, X} = xser_to_services(XSer),
     ?assertMatch({service, {1, 6, _}}, proplists:get_value(1, X)),
-    {ok, NewXSer} = ucp_messages:services_to_xser(X),
->>>>>>> 44a5f990
+    {ok, NewXSer} = services_to_xser(X),
     ?assertMatch(XSer, NewXSer).
 
 xser_update_test() ->
     XSer = "0201F601080700031502027000",
-<<<<<<< HEAD
     {ok, X} = xser_to_services(XSer),
     {ok, Y} = service_to_udh(proplists:get_value(1, X)),
     UDH = proplists:delete(0, Y),
     IE = {0, {info_element, {0, 3, [1, 3, 1]}}},
     {ok, Service1} = udh_to_service([IE | UDH]),
     {ok, NewXSer} = services_to_xser([Service1 | proplists:delete(1, X)]),
-=======
-    {ok, X} = ucp_messages:xser_to_services(XSer),
-    {ok, Y} = ucp_messages:service_to_udh(proplists:get_value(1, X)),
-    UDH = proplists:delete(0, Y),
-    IE = {0, {info_element, {0, 3, [1, 3, 1]}}},
-    {ok, Service1} = ucp_messages:udh_to_service([IE | UDH]),
-    {ok, NewXSer} = ucp_messages:services_to_xser([Service1 | proplists:delete(1, X)]),
->>>>>>> 44a5f990
     % Same sorted value
     ?assertMatch("010807000301030170000201F6", NewXSer).
 
 udh_size_test() ->
-<<<<<<< HEAD
     {ok, X} = xser_to_services("010807000315020170000201F6"),
     {ok, Y} = service_to_udh(proplists:get_value(1, X)),
     ?assertMatch(8, get_udh_size(Y)),
@@ -447,34 +422,24 @@
 
 parse_udh_test() ->
     {ok, X} = xser_to_services("010807000315020170000201F6"),
+    {ok, Y} = service_to_udh(proplists:get_value(1, X)),
+    ?assertMatch(8, get_udh_size(Y)),
+    ?assertMatch(3, get_udh_size(proplists:delete(0, Y))).
+
+parse_udh_2_test() ->
+    {ok, X} = xser_to_services("010807000315020170000201F6"),
     %?debugFmt("~p~n", [X]),
     {ok, Y} = service_to_udh(proplists:get_value(1, X)),
-=======
-    {ok, X} = ucp_messages:xser_to_services("010807000315020170000201F6"),
-    {ok, Y} = ucp_messages:service_to_udh(proplists:get_value(1, X)),
-    ?assertMatch(8, ucp_messages:get_udh_size(Y)),
-    ?assertMatch(3, ucp_messages:get_udh_size(proplists:delete(0, Y))).
-
-parse_udh_test() ->
-    {ok, X} = ucp_messages:xser_to_services("010807000315020170000201F6"),
-    %?debugFmt("~p~n", [X]),
-    {ok, Y} = ucp_messages:service_to_udh(proplists:get_value(1, X)),
->>>>>>> 44a5f990
     %?debugFmt("~p~n", [Y]),
     ?assertMatch({info_element, {0, 3, _}}, proplists:get_value(0, Y)).
 
 udh_to_service_test() ->
-<<<<<<< HEAD
     {ok, S} = udh_to_service([{112,{info_element,{112,0,[]}}},{0,{info_element,{0,3,[21,2,1]}}}]),
-=======
-    {ok, S} = ucp_messages:udh_to_service([{112,{info_element,{112,0,[]}}},{0,{info_element,{0,3,[21,2,1]}}}]),
->>>>>>> 44a5f990
     %?debugFmt("~p~n", [S]),
     ?assertMatch({1, {service, {1, 8, _}}}, S).
 
 check_splitting_one_full_test() ->
     % one sms
-<<<<<<< HEAD
     {result, L1, R1} = split_message(0, "", <<0:(140*8)>>),
     %?debugFmt("~p~n", [L1]),
     ?assertMatch(1, length(L1)),
@@ -484,17 +449,6 @@
     ?assertMatch(1, length(L2)),
     ?assertMatch(0, R2),
     {result, L3, R3} = split_message(0, "010807000315020170000201F6", <<0:(137*8)>>),
-=======
-    {result, L1, R1} = ucp_messages:split_message(0, "", <<0:(140*8)>>),
-    %?debugFmt("~p~n", [L1]),
-    ?assertMatch(1, length(L1)),
-    ?assertMatch(0, R1),
-    {result, L2, R2} = ucp_messages:split_message(0, "0103027000", <<0:(137*8)>>),
-    %?debugFmt("~p~n", [L2]),
-    ?assertMatch(1, length(L2)),
-    ?assertMatch(0, R2),
-    {result, L3, R3} = ucp_messages:split_message(0, "010807000315020170000201F6", <<0:(137*8)>>),
->>>>>>> 44a5f990
     %?debugFmt("~p~n~", [L3]),
     ?assertMatch(1, length(L3)),
     ?assertMatch(0, R3),
@@ -502,55 +456,35 @@
 
 check_splitting_divided_on_two_test() ->
     % one sms
-<<<<<<< HEAD
     {result, L1, R1} = split_message(0, "", <<0:(141*8)>>),
-=======
-    {result, L1, R1} = ucp_messages:split_message(0, "", <<0:(141*8)>>),
->>>>>>> 44a5f990
     %?debugFmt("~p~n", [L1]),
     ?assertMatch(2, length(L1)),
     ?assertMatch(1, R1),
     [{A1, B1}, {C1, D1}] = L1,
     ?assertMatch({16,134,16,7}, {length(A1),size(B1),length(C1),size(D1)}),
     % -----
-<<<<<<< HEAD
     {result, L2, R2} = split_message(0, "0103027000", <<0:(138*8)>>),
-=======
-    {result, L2, R2} = ucp_messages:split_message(0, "0103027000", <<0:(138*8)>>),
->>>>>>> 44a5f990
     %?debugFmt("~p~n", [L2]),
     ?assertMatch(2, length(L2)),
     ?assertMatch(1, R2),
     [{A2, B2}, {C2, D2}] = L2,
     ?assertMatch({20,132,16,6}, {length(A2),size(B2),length(C2),size(D2)}),
     %% 2 full sms
-<<<<<<< HEAD
     {result, L3, R3} = split_message(0, "", <<0:(268*8)>>),
-=======
-    {result, L3, R3} = ucp_messages:split_message(0, "", <<0:(268*8)>>),
->>>>>>> 44a5f990
     %?debugFmt("~p~n", [L3]),
     ?assertMatch(2, length(L3)),
     ?assertMatch(1, R3),
     [{A3, B3}, {C3, D3}] = L3,
     ?assertMatch({16,134,16,134}, {length(A3),size(B3),length(C3),size(D3)}),
     %% 2 full sms
-<<<<<<< HEAD
     {result, L4, R4} = split_message(0, "0103027000", <<0:(266*8)>>),
-=======
-    {result, L4, R4} = ucp_messages:split_message(0, "0103027000", <<0:(266*8)>>),
->>>>>>> 44a5f990
     %?debugFmt("~p~n", [L4]),
     ?assertMatch(2, length(L4)),
     ?assertMatch(1, R4),
     [{A4, B4}, {C4, D4}] = L4,
     ?assertMatch({20,132,16,134}, {length(A4),size(B4),length(C4),size(D4)}),
     % --
-<<<<<<< HEAD
     {result, L5, R5} = split_message(0, "010807000315020170000201F6", <<0:(266*8)>>),
-=======
-    {result, L5, R5} = ucp_messages:split_message(0, "010807000315020170000201F6", <<0:(266*8)>>),
->>>>>>> 44a5f990
     %?debugFmt("~p~n", [L5]),
     ?assertMatch(2, length(L5)),
     ?assertMatch(1, R5),
@@ -559,32 +493,20 @@
     ok.
 
 check_splitting_divided_on_three_test() ->
-<<<<<<< HEAD
     {result, L1, R1} = split_message(0, "", <<0:(269*8)>>),
-=======
-    {result, L1, R1} = ucp_messages:split_message(0, "", <<0:(269*8)>>),
->>>>>>> 44a5f990
     %?debugFmt("~p~n", [L1]),
     ?assertMatch(3, length(L1)),
     ?assertMatch(1, R1),
     [{A1, B1}, {C1, D1}, {E1, F1}] = L1,
     ?assertMatch({16,134,16,134,16,1}, {length(A1),size(B1),length(C1),size(D1),length(E1),size(F1)}),
-<<<<<<< HEAD
     {result, L4, R4} = split_message(0, "0103027000", <<0:(267*8)>>),
-=======
-    {result, L4, R4} = ucp_messages:split_message(0, "0103027000", <<0:(267*8)>>),
->>>>>>> 44a5f990
     %?debugFmt("~p~n", [L4]),
     ?assertMatch(3, length(L4)),
     ?assertMatch(1, R4),
     [{A4, B4}, {C4, D4}, {E4, F4}] = L4,
     ?assertMatch({20,132,16,134,16,1}, {length(A4),size(B4),length(C4),size(D4),length(E4),size(F4)}),
     % --
-<<<<<<< HEAD
     {result, L5, R5} = split_message(0, "010807000315020170000201F6", <<0:(267*8)>>),
-=======
-    {result, L5, R5} = ucp_messages:split_message(0, "010807000315020170000201F6", <<0:(267*8)>>),
->>>>>>> 44a5f990
     %?debugFmt("~p~n", [L5]),
     ?assertMatch(3, length(L5)),
     ?assertMatch(1, R5),
@@ -593,7 +515,6 @@
     ok.
 
 message_too_long_test() ->
-<<<<<<< HEAD
     {result, L1, R1} = split_message(0, "", <<0:(536*8)>>),
     %?debugFmt("~p~n", [L1]),
     ?assertMatch(4, length(L1)),
@@ -601,45 +522,36 @@
     R = split_message(0, "", <<0:(537*8)>>),
     ?assertMatch({error, message_too_long}, R).
 
-=======
-    {result, L1, R1} = ucp_messages:split_message(0, "", <<0:(536*8)>>),
-    %?debugFmt("~p~n", [L1]),
-    ?assertMatch(4, length(L1)),
-    ?assertMatch(1, R1),
-    R = ucp_messages:split_message(0, "", <<0:(537*8)>>),
-    ?assertMatch({error, message_too_long}, R).
-
 message_options_test() ->
     Body = #ucp_cmd_5x{},
     % unknown option
     ?assertMatch({error, {unknown_option, {test, 0}}},
-        ucp_messages:process_cmd_5x_options(Body, [{test, 0}])),
+        process_cmd_5x_options(Body, [{test, 0}])),
     % invalid option value
     ?assertMatch({error, {invalid_option_value, {notification_request, _}}},
-        ucp_messages:process_cmd_5x_options(Body, [{notification_request, "not_bool"}])),
+        process_cmd_5x_options(Body, [{notification_request, "not_bool"}])),
     % notification disabled
     ?assertMatch({ok, Body},
-        ucp_messages:process_cmd_5x_options(Body, [{notification_request, false}])),
+        process_cmd_5x_options(Body, [{notification_request, false}])),
     % notification enabled
     B2 = Body#ucp_cmd_5x{nrq = "1", npid = "0539", nt = "3"},
     ?assertMatch({ok, B2},
-        ucp_messages:process_cmd_5x_options(Body, [{notification_request, true}])),
+        process_cmd_5x_options(Body, [{notification_request, true}])),
     % default notification type override
     B3 = B2#ucp_cmd_5x{nt = "7"},
     ?assertMatch({ok, B3},
-        ucp_messages:process_cmd_5x_options(Body, [{notification_request, true},
+        process_cmd_5x_options(Body, [{notification_request, true},
                                                  {notification_type, 7}])),
     % notification_type invalid value
     ?assertMatch({error, {invalid_option_value, {notification_type, _}}},
-        ucp_messages:process_cmd_5x_options(Body, [{notification_request, true},
+        process_cmd_5x_options(Body, [{notification_request, true},
                                                  {notification_type, 10}])),
     ?assertMatch({error, {invalid_option_value, {notification_type, _}}},
-        ucp_messages:process_cmd_5x_options(Body, [{notification_request, true},
+        process_cmd_5x_options(Body, [{notification_request, true},
                                                  {notification_type, asdf}])),
     ?assertMatch({error, {invalid_option_value, {notification_type, _}}},
-        ucp_messages:process_cmd_5x_options(Body, [{notification_request, true},
+        process_cmd_5x_options(Body, [{notification_request, true},
                                                  {notification_type, "sdf"}])),
     ok.
 
->>>>>>> 44a5f990
 -endif.